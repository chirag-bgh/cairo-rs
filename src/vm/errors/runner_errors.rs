use crate::types::relocatable::MaybeRelocatable;
use std::fmt;

use super::memory_errors::MemoryError;

#[derive(Debug, PartialEq)]
pub enum RunnerError {
    NoExecBase,
    NoExecBaseForEntrypoint,
    NoProgBase,
    MissingMain,
    UninitializedBase,
<<<<<<< HEAD
    MemoryValidationError(MemoryError),
=======
    NumOutOfBounds,
    FoundNonInt,
    NonRelocatableAddress,
    FailedStringConversion,
    ExpectedInteger(MaybeRelocatable),
    MemoryGet(MaybeRelocatable),
>>>>>>> b473db76
}

impl fmt::Display for RunnerError {
    fn fmt(&self, f: &mut fmt::Formatter) -> fmt::Result {
        match self {
            RunnerError::NoExecBase => {
                write!(f, "Can't initialize state without an execution base")
            }
            RunnerError::NoProgBase => write!(f, "Can't initialize state without a program base"),
            RunnerError::NoExecBaseForEntrypoint => write!(
                f,
                "Can't initialize the function entrypoint without an execution base"
            ),
            RunnerError::MissingMain => write!(f, "Missing main()"),
            RunnerError::UninitializedBase => write!(f, "Uninitialized self.base"),
<<<<<<< HEAD
            RunnerError::MemoryValidationError(error) => {
                write!(f, "Memory validation failed during VM initialization.")?;
                error.fmt(f)
=======
            RunnerError::NumOutOfBounds => write!(
                f,
                "Range-check validation failed, number is out of valid range"
            ),
            RunnerError::FoundNonInt => write!(
                f,
                "Range-check validation failed, encountered non-int value"
            ),
            RunnerError::NonRelocatableAddress => write!(f, "Memory addresses must be relocatable"),
            RunnerError::FailedStringConversion => {
                write!(f, "Failed to convert string to FieldElement")
            }

            RunnerError::ExpectedInteger(addr) => {
                write!(f, "Expected integer at address {:?}", addr)
            }

            RunnerError::MemoryGet(addr) => {
                write!(f, "Failed to retrieve value from address {:?}", addr)
>>>>>>> b473db76
            }
        }
    }
}<|MERGE_RESOLUTION|>--- conflicted
+++ resolved
@@ -10,16 +10,11 @@
     NoProgBase,
     MissingMain,
     UninitializedBase,
-<<<<<<< HEAD
     MemoryValidationError(MemoryError),
-=======
-    NumOutOfBounds,
-    FoundNonInt,
     NonRelocatableAddress,
     FailedStringConversion,
     ExpectedInteger(MaybeRelocatable),
     MemoryGet(MaybeRelocatable),
->>>>>>> b473db76
 }
 
 impl fmt::Display for RunnerError {
@@ -35,19 +30,10 @@
             ),
             RunnerError::MissingMain => write!(f, "Missing main()"),
             RunnerError::UninitializedBase => write!(f, "Uninitialized self.base"),
-<<<<<<< HEAD
             RunnerError::MemoryValidationError(error) => {
                 write!(f, "Memory validation failed during VM initialization.")?;
                 error.fmt(f)
-=======
-            RunnerError::NumOutOfBounds => write!(
-                f,
-                "Range-check validation failed, number is out of valid range"
-            ),
-            RunnerError::FoundNonInt => write!(
-                f,
-                "Range-check validation failed, encountered non-int value"
-            ),
+            }
             RunnerError::NonRelocatableAddress => write!(f, "Memory addresses must be relocatable"),
             RunnerError::FailedStringConversion => {
                 write!(f, "Failed to convert string to FieldElement")
@@ -59,7 +45,6 @@
 
             RunnerError::MemoryGet(addr) => {
                 write!(f, "Failed to retrieve value from address {:?}", addr)
->>>>>>> b473db76
             }
         }
     }
