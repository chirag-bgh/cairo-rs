use crate::bigint;
use crate::serde::deserialize_program::ApTracking;
use crate::types::exec_scope::ExecutionScopesProxy;
use crate::types::exec_scope::PyValueType;
use crate::vm::errors::vm_errors::VirtualMachineError;
use crate::vm::vm_core::VMProxy;
use num_bigint::BigInt;
use num_traits::Signed;
use std::collections::HashMap;

use super::hint_utils::get_integer_from_var_name;
use super::hint_utils::insert_value_from_var_name;

//  Implements hint:
//  %{ vm_enter_scope({'n': ids.n}) %}
pub fn memset_enter_scope(
    vm_proxy: &mut VMProxy,
<<<<<<< HEAD
    exec_scopes_proxy: &mut ExecutionScopesProxy,
    ids: &HashMap<String, BigInt>,
=======
    ids: &HashMap<String, usize>,
>>>>>>> dcb4cdb1
    hint_ap_tracking: Option<&ApTracking>,
) -> Result<(), VirtualMachineError> {
    let n = get_integer_from_var_name("n", ids, vm_proxy, hint_ap_tracking)?.clone();
    exec_scopes_proxy.enter_scope(HashMap::from([(String::from("n"), PyValueType::BigInt(n))]));
    Ok(())
}

/* Implements hint:
%{
    n -= 1
    ids.continue_loop = 1 if n > 0 else 0
%}
*/
pub fn memset_continue_loop(
    vm_proxy: &mut VMProxy,
<<<<<<< HEAD
    exec_scopes_proxy: &mut ExecutionScopesProxy,
    ids: &HashMap<String, BigInt>,
=======
    ids: &HashMap<String, usize>,
>>>>>>> dcb4cdb1
    hint_ap_tracking: Option<&ApTracking>,
) -> Result<(), VirtualMachineError> {
    // get `n` variable from vm scope
    let n = exec_scopes_proxy.get_int_ref("n")?;
    // this variable will hold the value of `n - 1`
    let new_n = n - 1_i32;
    // if `new_n` is positive, insert 1 in the address of `continue_loop`
    // else, insert 0
    let should_continue = bigint!(new_n.is_positive() as i32);
    insert_value_from_var_name(
        "continue_loop",
        should_continue,
        ids,
        vm_proxy,
        hint_ap_tracking,
    )?;
    // Reassign `n` with `n - 1`
    // we do it at the end of the function so that the borrow checker doesn't complain
    exec_scopes_proxy.insert_int("n", new_n);
    Ok(())
}
#[cfg(test)]
mod tests {
    use super::*;
    use crate::types::exec_scope::{get_exec_scopes_proxy, ExecutionScopes};
    use crate::utils::test_utils::*;
    use crate::vm::hints::execute_hint::BuiltinHintExecutor;
    use crate::vm::vm_memory::memory::Memory;
    use crate::{
        types::relocatable::MaybeRelocatable,
        vm::{
            errors::memory_errors::MemoryError,
            hints::execute_hint::{get_vm_proxy, HintReference},
            vm_core::VirtualMachine,
        },
    };
    use num_bigint::Sign;

    static HINT_EXECUTOR: BuiltinHintExecutor = BuiltinHintExecutor {};
    use crate::types::hint_executor::HintExecutor;

    #[test]
    fn memset_enter_scope_valid() {
        let hint_code = "vm_enter_scope({'n': ids.n})";
        let mut vm = vm!();
        // initialize fp
        vm.run_context.fp = MaybeRelocatable::from((0, 3));
        // insert ids into memory
        vm.memory = memory![((0, 1), 5)];
        let ids = ids!["n"];
        //Create references
        vm.references = HashMap::from([(0, HintReference::new_simple(-2))]);
        let vm_proxy = &mut get_vm_proxy(&mut vm);
        assert!(HINT_EXECUTOR
            .execute_hint(
                vm_proxy,
                exec_scopes_proxy_ref!(),
                hint_code,
                &ids,
                &ApTracking::new()
            )
            .is_ok());
    }

    #[test]
    fn memset_enter_scope_invalid() {
        let hint_code = "vm_enter_scope({'n': ids.n})";
        let mut vm = vm!();
        // initialize fp
        vm.run_context.fp = MaybeRelocatable::from((0, 3));
        // insert ids.n into memory
        // insert a relocatable value in the address of ids.len so that it raises an error.
        vm.memory = memory![((0, 1), (0, 0))];
        let ids = ids!["n"];
        // create references
        vm.references = HashMap::from([(0, HintReference::new_simple(-2))]);
        let vm_proxy = &mut get_vm_proxy(&mut vm);
        assert_eq!(
            HINT_EXECUTOR.execute_hint(
                vm_proxy,
                exec_scopes_proxy_ref!(),
                hint_code,
                &ids,
                &ApTracking::new()
            ),
            Err(VirtualMachineError::ExpectedInteger(
                MaybeRelocatable::from((0, 1))
            ))
        );
    }

    #[test]
    fn memset_continue_loop_valid_continue_loop_equal_1() {
        let hint_code = "n -= 1\nids.continue_loop = 1 if n > 0 else 0";
        let mut vm = vm!();
        // initialize fp
        vm.run_context.fp = MaybeRelocatable::from((0, 3));
        // initialize vm scope with variable `n` = 1
        let mut exec_scopes = ExecutionScopes::new();
        exec_scopes.assign_or_update_variable("n", PyValueType::BigInt(bigint!(1)));
        // initialize ids.continue_loop
        // we create a memory gap so that there is None in (0, 1), the actual addr of continue_loop
        vm.memory = memory![((0, 2), 5)];
        let mut ids = HashMap::<String, usize>::new();
        ids.insert(String::from("continue_loop"), 0);

        // create references
        vm.references = HashMap::from([(0, HintReference::new_simple(-2))]);
        let vm_proxy = &mut get_vm_proxy(&mut vm);
        let exec_scopes_proxy = &mut get_exec_scopes_proxy(&mut exec_scopes);
        assert!(HINT_EXECUTOR
            .execute_hint(
                vm_proxy,
                exec_scopes_proxy,
                hint_code,
                &ids,
                &ApTracking::new()
            )
            .is_ok());

        // assert ids.continue_loop = 0
        assert_eq!(
            vm.memory.get(&MaybeRelocatable::from((0, 1))),
            Ok(Some(&MaybeRelocatable::from(bigint!(0))))
        );
    }

    #[test]
    fn memset_continue_loop_valid_continue_loop_equal_5() {
        let hint_code = "n -= 1\nids.continue_loop = 1 if n > 0 else 0";
        let mut vm = vm!();
        // initialize fp
        vm.run_context.fp = MaybeRelocatable::from((0, 3));

        // initialize vm scope with variable `n` = 5
        let mut exec_scopes = ExecutionScopes::new();
        exec_scopes.assign_or_update_variable("n", PyValueType::BigInt(bigint!(5)));

        // initialize ids.continue_loop
        // we create a memory gap so that there is None in (0, 1), the actual addr of continue_loop
        vm.memory = memory![((0, 2), 5)];

        let mut ids = HashMap::<String, usize>::new();
        ids.insert(String::from("continue_loop"), 0);

        // create references
        vm.references = HashMap::from([(0, HintReference::new_simple(-2))]);
        let vm_proxy = &mut get_vm_proxy(&mut vm);
        let exec_scopes_proxy = &mut get_exec_scopes_proxy(&mut exec_scopes);
        assert!(HINT_EXECUTOR
            .execute_hint(
                vm_proxy,
                exec_scopes_proxy,
                hint_code,
                &ids,
                &ApTracking::new()
            )
            .is_ok());

        // assert ids.continue_loop = 1
        assert_eq!(
            vm.memory.get(&MaybeRelocatable::from((0, 1))),
            Ok(Some(&MaybeRelocatable::from(bigint!(1))))
        );
    }

    #[test]
    fn memset_continue_loop_variable_not_in_scope_error() {
        let hint_code = "n -= 1\nids.continue_loop = 1 if n > 0 else 0";
        let mut vm = vm!();
        // initialize fp
        vm.run_context.fp = MaybeRelocatable::from((0, 3));

        // we don't initialize `n` now:
        /*  vm.exec_scopes
        .assign_or_update_variable("n", PyValueType::BigInt(bigint!(1)));  */

        // initialize ids.continue_loop
        // we create a memory gap so that there is None in (0, 1), the actual addr of continue_loop
        vm.memory = memory![((0, 2), 5)];
        let mut ids = HashMap::<String, usize>::new();
        ids.insert(String::from("continue_loop"), 0);

        // create references
        vm.references = HashMap::from([(0, HintReference::new_simple(-2))]);

        let vm_proxy = &mut get_vm_proxy(&mut vm);
        assert_eq!(
            HINT_EXECUTOR.execute_hint(
                vm_proxy,
                exec_scopes_proxy_ref!(),
                hint_code,
                &ids,
                &ApTracking::new()
            ),
            Err(VirtualMachineError::VariableNotInScopeError(
                "n".to_string()
            ))
        );
    }

    #[test]
    fn memset_continue_loop_insert_error() {
        let hint_code = "n -= 1\nids.continue_loop = 1 if n > 0 else 0";
        let mut vm = vm!();
        // initialize fp
        vm.run_context.fp = MaybeRelocatable::from((0, 3));
        // initialize with variable `n`
        let mut exec_scopes = ExecutionScopes::new();
        exec_scopes.assign_or_update_variable("n", PyValueType::BigInt(bigint!(1)));
        // initialize ids.continue_loop
        // a value is written in the address so the hint cant insert value there
        vm.memory = memory![((0, 1), 5)];
        let mut ids = HashMap::<String, usize>::new();
        ids.insert(String::from("continue_loop"), 0);
        // create references
        vm.references = HashMap::from([(0, HintReference::new_simple(-2))]);
        let vm_proxy = &mut get_vm_proxy(&mut vm);
        let exec_scopes_proxy = &mut get_exec_scopes_proxy(&mut exec_scopes);
        assert_eq!(
            HINT_EXECUTOR.execute_hint(
                vm_proxy,
                exec_scopes_proxy,
                hint_code,
                &ids,
                &ApTracking::new()
            ),
            Err(VirtualMachineError::MemoryError(
                MemoryError::InconsistentMemory(
                    MaybeRelocatable::from((0, 1)),
                    MaybeRelocatable::from(bigint!(5)),
                    MaybeRelocatable::from(bigint!(0))
                )
            ))
        );
    }
}<|MERGE_RESOLUTION|>--- conflicted
+++ resolved
@@ -15,12 +15,8 @@
 //  %{ vm_enter_scope({'n': ids.n}) %}
 pub fn memset_enter_scope(
     vm_proxy: &mut VMProxy,
-<<<<<<< HEAD
     exec_scopes_proxy: &mut ExecutionScopesProxy,
-    ids: &HashMap<String, BigInt>,
-=======
     ids: &HashMap<String, usize>,
->>>>>>> dcb4cdb1
     hint_ap_tracking: Option<&ApTracking>,
 ) -> Result<(), VirtualMachineError> {
     let n = get_integer_from_var_name("n", ids, vm_proxy, hint_ap_tracking)?.clone();
@@ -36,12 +32,8 @@
 */
 pub fn memset_continue_loop(
     vm_proxy: &mut VMProxy,
-<<<<<<< HEAD
     exec_scopes_proxy: &mut ExecutionScopesProxy,
-    ids: &HashMap<String, BigInt>,
-=======
     ids: &HashMap<String, usize>,
->>>>>>> dcb4cdb1
     hint_ap_tracking: Option<&ApTracking>,
 ) -> Result<(), VirtualMachineError> {
     // get `n` variable from vm scope
