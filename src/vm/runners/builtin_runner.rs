use crate::bigint;
use crate::types::relocatable::{MaybeRelocatable, Relocatable};
use crate::vm::errors::runner_errors::RunnerError;
use crate::vm::vm_memory::memory::Memory;
use crate::vm::vm_memory::memory_segments::MemorySegmentManager;
use num_bigint::{BigInt, Sign};
use num_traits::FromPrimitive;
use starknet_crypto::{pedersen_hash, FieldElement};

pub struct RangeCheckBuiltinRunner {
    included: bool,
    _ratio: BigInt,
    base: Option<Relocatable>,
    _stop_ptr: Option<Relocatable>,
    _cells_per_instance: i32,
    _n_input_cells: i32,
    _inner_rc_bound: BigInt,
    _bound: BigInt,
    _n_parts: u32,
}
pub struct OutputBuiltinRunner {
    included: bool,
    base: Option<Relocatable>,
    _stop_ptr: Option<Relocatable>,
}

pub struct HashBuiltinRunner {
    base: Option<Relocatable>,
    included: bool,
    _ratio: usize,
    _cells_per_instance: usize,
    _n_input_cells: usize,
    _stop_ptr: Option<Relocatable>,
    verified_addresses: Vec<MaybeRelocatable>,
}

pub trait BuiltinRunner {
    ///Creates the necessary segments for the builtin in the MemorySegmentManager and stores the first address on the builtin's base
    fn initialize_segments(&mut self, segments: &mut MemorySegmentManager, memory: &mut Memory);
    fn initial_stack(&self) -> Result<Vec<MaybeRelocatable>, RunnerError>;
    ///Returns the builtin's base
    fn base(&self) -> Option<Relocatable>;
    fn validate_existing_memory(
        &self,
        memory: &[Option<MaybeRelocatable>],
<<<<<<< HEAD
    ) -> Option<Vec<MaybeRelocatable>>;
    fn deduce_memory_cell(
        &mut self,
        address: &MaybeRelocatable,
        memory: &Memory,
    ) -> Option<MaybeRelocatable>;
=======
    ) -> Result<Option<Vec<MaybeRelocatable>>, RunnerError>;
>>>>>>> 2dbc6fe3
}

impl RangeCheckBuiltinRunner {
    pub fn new(included: bool, ratio: BigInt, n_parts: u32) -> RangeCheckBuiltinRunner {
        let inner_rc_bound = bigint!(2_i32.pow(16));
        RangeCheckBuiltinRunner {
            included,
            _ratio: ratio,
            base: None,
            _stop_ptr: None,
            _cells_per_instance: 1,
            _n_input_cells: 1,
            _inner_rc_bound: inner_rc_bound.clone(),
            _bound: inner_rc_bound.pow(n_parts),
            _n_parts: n_parts,
        }
    }
}
impl BuiltinRunner for RangeCheckBuiltinRunner {
    fn initialize_segments(&mut self, segments: &mut MemorySegmentManager, memory: &mut Memory) {
        self.base = Some(segments.add(memory, None))
    }
    fn initial_stack(&self) -> Result<Vec<MaybeRelocatable>, RunnerError> {
        if self.included {
            if let Some(builtin_base) = &self.base {
                Ok(vec![MaybeRelocatable::RelocatableValue(
                    builtin_base.clone(),
                )])
            } else {
                Err(RunnerError::UninitializedBase)
            }
        } else {
            Ok(Vec::new())
        }
    }

    fn base(&self) -> Option<Relocatable> {
        self.base.clone()
    }

    fn validate_existing_memory(
        &self,
        builtin_memory: &[Option<MaybeRelocatable>],
    ) -> Result<Option<Vec<MaybeRelocatable>>, RunnerError> {
        let mut validated_addresses = Vec::<MaybeRelocatable>::new();
        for (offset, value) in builtin_memory.iter().enumerate() {
            if let Some(MaybeRelocatable::Int(ref num)) = value {
                if bigint!(0) <= num.clone() && num.clone() < self._bound {
                    validated_addresses.push(MaybeRelocatable::RelocatableValue(Relocatable {
                        segment_index: self.base().unwrap().segment_index,
                        offset,
                    }));
                } else {
                    return Err(RunnerError::NumOutOfBounds);
                }
            } else {
                return Err(RunnerError::FoundNonInt);
            }
        }
        if validated_addresses.is_empty() {
            return Ok(None);
        }
        Ok(Some(validated_addresses))
    }

    fn deduce_memory_cell(
        &mut self,
        _address: &MaybeRelocatable,
        _memory: &Memory,
    ) -> Option<MaybeRelocatable> {
        None
    }
}

impl OutputBuiltinRunner {
    pub fn new(included: bool) -> OutputBuiltinRunner {
        OutputBuiltinRunner {
            included,
            base: None,
            _stop_ptr: None,
        }
    }
}

impl BuiltinRunner for OutputBuiltinRunner {
    fn initialize_segments(&mut self, segments: &mut MemorySegmentManager, memory: &mut Memory) {
        self.base = Some(segments.add(memory, None))
    }

    fn initial_stack(&self) -> Result<Vec<MaybeRelocatable>, RunnerError> {
        if self.included {
            if let Some(builtin_base) = &self.base {
                Ok(vec![MaybeRelocatable::RelocatableValue(
                    builtin_base.clone(),
                )])
            } else {
                Err(RunnerError::UninitializedBase)
            }
        } else {
            Ok(Vec::new())
        }
    }

    fn base(&self) -> Option<Relocatable> {
        self.base.clone()
    }
    fn validate_existing_memory(
        &self,
        _memory: &[Option<MaybeRelocatable>],
    ) -> Result<Option<Vec<MaybeRelocatable>>, RunnerError> {
        Ok(None)
    }

    fn deduce_memory_cell(
        &mut self,
        _address: &MaybeRelocatable,
        _memory: &Memory,
    ) -> Option<MaybeRelocatable> {
        None
    }
}

#[allow(dead_code)]
impl HashBuiltinRunner {
    pub fn new(included: bool, ratio: usize) -> Self {
        HashBuiltinRunner {
            base: None,
            included,
            _ratio: ratio,
            _cells_per_instance: 3,
            _n_input_cells: 2,
            _stop_ptr: None,
            verified_addresses: Vec::new(),
        }
    }
}

impl BuiltinRunner for HashBuiltinRunner {
    fn initialize_segments(&mut self, segments: &mut MemorySegmentManager, memory: &mut Memory) {
        self.base = Some(segments.add(memory, None))
    }

    fn initial_stack(&self) -> Vec<MaybeRelocatable> {
        if self.included {
            if let Some(builtin_base) = &self.base {
                vec![MaybeRelocatable::RelocatableValue(builtin_base.clone())]
            } else {
                panic!("Uninitialized self.base")
            }
        } else {
            Vec::new()
        }
    }

    fn base(&self) -> Option<Relocatable> {
        self.base.clone()
    }
    fn validate_existing_memory(
        &self,
        _memory: &[Option<MaybeRelocatable>],
    ) -> Option<Vec<MaybeRelocatable>> {
        None
    }
    fn deduce_memory_cell(
        &mut self,
        address: &MaybeRelocatable,
        memory: &Memory,
    ) -> Option<MaybeRelocatable> {
        if let &MaybeRelocatable::RelocatableValue(ref relocatable) = address {
            if relocatable.offset % self._cells_per_instance != 2
                || self.verified_addresses.contains(address)
            {
                return None;
            };
            if let (Some(MaybeRelocatable::Int(num_a)), Some(MaybeRelocatable::Int(num_b))) = (
                memory.get(&MaybeRelocatable::RelocatableValue(Relocatable {
                    segment_index: relocatable.segment_index,
                    offset: relocatable.offset - 1,
                })),
                memory.get(&MaybeRelocatable::RelocatableValue(Relocatable {
                    segment_index: relocatable.segment_index,
                    offset: relocatable.offset - 2,
                })),
            ) {
                self.verified_addresses.push(address.clone());

                //Convert MaybeRelocatable to FieldElement
                let a_string = num_a.to_str_radix(10);
                let b_string = num_b.to_str_radix(10);
                let (y, x) = match (
                    FieldElement::from_dec_str(&a_string),
                    FieldElement::from_dec_str(&b_string),
                ) {
                    (Ok(field_element_a), Ok(field_element_b)) => {
                        (field_element_a, field_element_b)
                    }
                    _ => panic!("Failed to convert string to FieldElement"),
                };
                //Compute pedersen Hash
                let fe_result = pedersen_hash(&x, &y);
                //Convert result from FieldElement to MaybeRelocatable
                let r_byte_slice = fe_result.to_bytes_be();
                let result = BigInt::from_bytes_be(Sign::Plus, &r_byte_slice);
                return Some(MaybeRelocatable::from(result));
            }
            None
        } else {
            panic!("Memory address must be relocatable")
        }
    }
}

#[cfg(test)]
mod tests {
    use super::*;
    use crate::vm::vm_memory::memory::Memory;
    use crate::{bigint_str, relocatable};

    #[test]
    fn initialize_segments_for_output() {
        let mut builtin = OutputBuiltinRunner::new(true);
        let mut segments = MemorySegmentManager::new();
        let mut memory = Memory::new();
        builtin.initialize_segments(&mut segments, &mut memory);
        assert_eq!(builtin.base, Some(relocatable!(0, 0)));
    }

    #[test]
    fn initialize_segments_for_range_check() {
        let mut builtin = RangeCheckBuiltinRunner::new(true, bigint!(8), 8);
        let mut segments = MemorySegmentManager::new();
        let mut memory = Memory::new();
        builtin.initialize_segments(&mut segments, &mut memory);
        assert_eq!(
            builtin.base,
            Some(Relocatable {
                segment_index: 0,
                offset: 0
            })
        );
    }

    #[test]
    fn get_initial_stack_for_range_check_included_with_base() {
        let mut builtin = RangeCheckBuiltinRunner::new(true, bigint!(8), 8);
        builtin.base = Some(relocatable!(1, 0));
        let initial_stack = builtin.initial_stack().unwrap();
        assert_eq!(
            initial_stack[0].clone(),
            MaybeRelocatable::RelocatableValue(builtin.base().unwrap())
        );
        assert_eq!(initial_stack.len(), 1);
    }

    #[test]
    #[should_panic]
    fn get_initial_stack_for_range_check_included_without_base() {
        let builtin = RangeCheckBuiltinRunner::new(true, bigint!(8), 8);
        let _initial_stack = builtin.initial_stack().unwrap();
    }

    #[test]
    fn get_initial_stack_for_range_check_not_included() {
        let builtin = RangeCheckBuiltinRunner::new(false, bigint!(8), 8);
        let initial_stack = builtin.initial_stack().unwrap();
        assert_eq!(initial_stack.len(), 0);
    }

    #[test]
    fn get_initial_stack_for_output_included_with_base() {
        let mut builtin = OutputBuiltinRunner::new(true);
        builtin.base = Some(Relocatable {
            segment_index: 1,
            offset: 0,
        });
        let initial_stack = builtin.initial_stack().unwrap();
        assert_eq!(
            initial_stack[0].clone(),
            MaybeRelocatable::RelocatableValue(builtin.base().unwrap())
        );
        assert_eq!(initial_stack.len(), 1);
    }

    #[test]
    #[should_panic]
    fn get_initial_stack_for_output_included_without_base() {
        let builtin = OutputBuiltinRunner::new(true);
        let _initial_stack = builtin.initial_stack().unwrap();
    }

    #[test]
    fn get_initial_stack_for_output_not_included() {
        let builtin = OutputBuiltinRunner::new(false);
        let initial_stack = builtin.initial_stack().unwrap();
        assert_eq!(initial_stack.len(), 0);
    }

    #[test]
    fn validate_existing_memory_for_range_check_within_bounds() {
        let mut builtin = RangeCheckBuiltinRunner::new(true, bigint!(8), 8);
        builtin.base = Some(relocatable!(1, 0));

        let mut segments = MemorySegmentManager::new();
        let mut memory = Memory::new();
        for _ in 0..3 {
            segments.add(&mut memory, None);
        }

        memory
            .insert(
                &MaybeRelocatable::from((1, 0)),
                &MaybeRelocatable::from(bigint!(45)),
            )
            .unwrap();
        let vec = builtin.validate_existing_memory(&memory.data[1]).unwrap();
        assert_eq!(vec.unwrap()[0], MaybeRelocatable::from((1, 0)));
    }

    #[test]
    #[should_panic]
    fn validate_existing_memory_for_range_check_outside_bounds() {
        let mut builtin = RangeCheckBuiltinRunner::new(true, bigint!(8), 8);
        builtin.base = Some(relocatable!(1, 0));
        let mut memory = Memory::new();
        memory
            .insert(
                &MaybeRelocatable::from((1, 7)),
                &MaybeRelocatable::from(bigint!(-10)),
            )
            .unwrap();
        builtin.validate_existing_memory(&memory.data[1]).unwrap();
    }

    #[test]
    #[should_panic]
    fn validate_existing_memory_for_range_check_relocatable_value() {
        let mut builtin = RangeCheckBuiltinRunner::new(true, bigint!(8), 8);
        builtin.base = Some(relocatable!(1, 0));
        let mut memory = Memory::new();
        memory
            .insert(
                &MaybeRelocatable::from((1, 7)),
                &MaybeRelocatable::from((1, 4)),
            )
            .unwrap();
        builtin.validate_existing_memory(&memory.data[1]).unwrap();
    }

    #[test]
    fn validate_existing_memory_for_range_check_out_of_bounds_diff_segment() {
        let mut builtin = RangeCheckBuiltinRunner::new(true, bigint!(8), 8);
        builtin.base = Some(relocatable!(1, 0));

        let mut segments = MemorySegmentManager::new();
        let mut memory = Memory::new();
        for _ in 0..3 {
            segments.add(&mut memory, None);
        }
        memory
            .insert(
                &MaybeRelocatable::from((2, 0)),
                &MaybeRelocatable::from(bigint!(-45)),
            )
            .unwrap();
        let vec = builtin.validate_existing_memory(&memory.data[1]);
        assert_eq!(vec, Ok(None));
    }

    #[test]
    fn deduce_memory_cell_for_preset_memory_valid() {
        let mut memory = Memory::new();
        let mut builtin = HashBuiltinRunner::new(true, 8);
        memory.data.push(Vec::new());
        memory.insert(
            &MaybeRelocatable::from((0, 3)),
            &MaybeRelocatable::Int(bigint!(32)),
        );
        memory.insert(
            &MaybeRelocatable::from((0, 4)),
            &MaybeRelocatable::Int(bigint!(72)),
        );
        memory.insert(
            &MaybeRelocatable::from((0, 5)),
            &MaybeRelocatable::Int(bigint!(0)),
        );
        let result = builtin.deduce_memory_cell(&MaybeRelocatable::from((0, 5)), &memory);
        assert_eq!(
            result,
            Some(MaybeRelocatable::from(bigint_str!(
                b"3270867057177188607814717243084834301278723532952411121381966378910183338911"
            )))
        );
        assert_eq!(
            builtin.verified_addresses,
            vec![MaybeRelocatable::from((0, 5))]
        );
    }

    #[test]
    fn deduce_memory_cell_for_preset_memory_incorrect_offset() {
        let mut memory = Memory::new();
        let mut builtin = HashBuiltinRunner::new(true, 8);
        memory.data.push(Vec::new());
        memory.insert(
            &MaybeRelocatable::from((0, 4)),
            &MaybeRelocatable::Int(bigint!(32)),
        );
        memory.insert(
            &MaybeRelocatable::from((0, 5)),
            &MaybeRelocatable::Int(bigint!(72)),
        );
        memory.insert(
            &MaybeRelocatable::from((0, 6)),
            &MaybeRelocatable::Int(bigint!(0)),
        );
        let result = builtin.deduce_memory_cell(&MaybeRelocatable::from((0, 6)), &memory);
        assert_eq!(result, None);
    }

    #[test]
    fn deduce_memory_cell_for_preset_memory_no_values_to_hash() {
        let mut memory = Memory::new();
        let mut builtin = HashBuiltinRunner::new(true, 8);
        memory.data.push(Vec::new());
        memory.insert(
            &MaybeRelocatable::from((0, 4)),
            &MaybeRelocatable::Int(bigint!(72)),
        );
        memory.insert(
            &MaybeRelocatable::from((0, 5)),
            &MaybeRelocatable::Int(bigint!(0)),
        );
        let result = builtin.deduce_memory_cell(&MaybeRelocatable::from((0, 5)), &memory);
        assert_eq!(result, None);
    }

    #[test]
    fn deduce_memory_cell_for_preset_memory_already_computed() {
        let mut memory = Memory::new();
        let mut builtin = HashBuiltinRunner::new(true, 8);
        memory.data.push(Vec::new());
        memory.insert(
            &MaybeRelocatable::from((0, 3)),
            &MaybeRelocatable::Int(bigint!(32)),
        );
        memory.insert(
            &MaybeRelocatable::from((0, 4)),
            &MaybeRelocatable::Int(bigint!(72)),
        );
        memory.insert(
            &MaybeRelocatable::from((0, 5)),
            &MaybeRelocatable::Int(bigint!(0)),
        );
        builtin.verified_addresses = vec![MaybeRelocatable::from((0, 5))];
        let result = builtin.deduce_memory_cell(&MaybeRelocatable::from((0, 5)), &memory);
        assert_eq!(result, None);
    }
}<|MERGE_RESOLUTION|>--- conflicted
+++ resolved
@@ -43,16 +43,12 @@
     fn validate_existing_memory(
         &self,
         memory: &[Option<MaybeRelocatable>],
-<<<<<<< HEAD
-    ) -> Option<Vec<MaybeRelocatable>>;
+    ) -> Result<Option<Vec<MaybeRelocatable>>, RunnerError>;
     fn deduce_memory_cell(
         &mut self,
         address: &MaybeRelocatable,
         memory: &Memory,
-    ) -> Option<MaybeRelocatable>;
-=======
-    ) -> Result<Option<Vec<MaybeRelocatable>>, RunnerError>;
->>>>>>> 2dbc6fe3
+    ) -> Result<Option<MaybeRelocatable>, RunnerError>;
 }
 
 impl RangeCheckBuiltinRunner {
@@ -122,8 +118,8 @@
         &mut self,
         _address: &MaybeRelocatable,
         _memory: &Memory,
-    ) -> Option<MaybeRelocatable> {
-        None
+    ) -> Result<Option<MaybeRelocatable>, RunnerError> {
+        Ok(None)
     }
 }
 
@@ -170,8 +166,8 @@
         &mut self,
         _address: &MaybeRelocatable,
         _memory: &Memory,
-    ) -> Option<MaybeRelocatable> {
-        None
+    ) -> Result<Option<MaybeRelocatable>, RunnerError> {
+        Ok(None)
     }
 }
 
@@ -195,15 +191,17 @@
         self.base = Some(segments.add(memory, None))
     }
 
-    fn initial_stack(&self) -> Vec<MaybeRelocatable> {
+    fn initial_stack(&self) -> Result<Vec<MaybeRelocatable>, RunnerError> {
         if self.included {
             if let Some(builtin_base) = &self.base {
-                vec![MaybeRelocatable::RelocatableValue(builtin_base.clone())]
+                Ok(vec![MaybeRelocatable::RelocatableValue(
+                    builtin_base.clone(),
+                )])
             } else {
-                panic!("Uninitialized self.base")
+                Err(RunnerError::UninitializedBase)
             }
         } else {
-            Vec::new()
+            Ok(Vec::new())
         }
     }
 
@@ -213,21 +211,24 @@
     fn validate_existing_memory(
         &self,
         _memory: &[Option<MaybeRelocatable>],
-    ) -> Option<Vec<MaybeRelocatable>> {
-        None
+    ) -> Result<Option<Vec<MaybeRelocatable>>, RunnerError> {
+        Ok(None)
     }
     fn deduce_memory_cell(
         &mut self,
         address: &MaybeRelocatable,
         memory: &Memory,
-    ) -> Option<MaybeRelocatable> {
+    ) -> Result<Option<MaybeRelocatable>, RunnerError> {
         if let &MaybeRelocatable::RelocatableValue(ref relocatable) = address {
             if relocatable.offset % self._cells_per_instance != 2
                 || self.verified_addresses.contains(address)
             {
-                return None;
+                return Ok(None);
             };
-            if let (Some(MaybeRelocatable::Int(num_a)), Some(MaybeRelocatable::Int(num_b))) = (
+            if let (
+                Ok(Some(MaybeRelocatable::Int(num_a))),
+                Ok(Some(MaybeRelocatable::Int(num_b))),
+            ) = (
                 memory.get(&MaybeRelocatable::RelocatableValue(Relocatable {
                     segment_index: relocatable.segment_index,
                     offset: relocatable.offset - 1,
@@ -256,11 +257,11 @@
                 //Convert result from FieldElement to MaybeRelocatable
                 let r_byte_slice = fe_result.to_bytes_be();
                 let result = BigInt::from_bytes_be(Sign::Plus, &r_byte_slice);
-                return Some(MaybeRelocatable::from(result));
+                return Ok(Some(MaybeRelocatable::from(result)));
             }
-            None
+            Ok(None)
         } else {
-            panic!("Memory address must be relocatable")
+            Err(RunnerError::NonRelocatableAddress)
         }
     }
 }
@@ -426,24 +427,30 @@
         let mut memory = Memory::new();
         let mut builtin = HashBuiltinRunner::new(true, 8);
         memory.data.push(Vec::new());
-        memory.insert(
-            &MaybeRelocatable::from((0, 3)),
-            &MaybeRelocatable::Int(bigint!(32)),
-        );
-        memory.insert(
-            &MaybeRelocatable::from((0, 4)),
-            &MaybeRelocatable::Int(bigint!(72)),
-        );
-        memory.insert(
-            &MaybeRelocatable::from((0, 5)),
-            &MaybeRelocatable::Int(bigint!(0)),
-        );
+        memory
+            .insert(
+                &MaybeRelocatable::from((0, 3)),
+                &MaybeRelocatable::Int(bigint!(32)),
+            )
+            .unwrap();
+        memory
+            .insert(
+                &MaybeRelocatable::from((0, 4)),
+                &MaybeRelocatable::Int(bigint!(72)),
+            )
+            .unwrap();
+        memory
+            .insert(
+                &MaybeRelocatable::from((0, 5)),
+                &MaybeRelocatable::Int(bigint!(0)),
+            )
+            .unwrap();
         let result = builtin.deduce_memory_cell(&MaybeRelocatable::from((0, 5)), &memory);
         assert_eq!(
             result,
-            Some(MaybeRelocatable::from(bigint_str!(
+            Ok(Some(MaybeRelocatable::from(bigint_str!(
                 b"3270867057177188607814717243084834301278723532952411121381966378910183338911"
-            )))
+            ))))
         );
         assert_eq!(
             builtin.verified_addresses,
@@ -456,20 +463,26 @@
         let mut memory = Memory::new();
         let mut builtin = HashBuiltinRunner::new(true, 8);
         memory.data.push(Vec::new());
-        memory.insert(
-            &MaybeRelocatable::from((0, 4)),
-            &MaybeRelocatable::Int(bigint!(32)),
-        );
-        memory.insert(
-            &MaybeRelocatable::from((0, 5)),
-            &MaybeRelocatable::Int(bigint!(72)),
-        );
-        memory.insert(
-            &MaybeRelocatable::from((0, 6)),
-            &MaybeRelocatable::Int(bigint!(0)),
-        );
+        memory
+            .insert(
+                &MaybeRelocatable::from((0, 4)),
+                &MaybeRelocatable::Int(bigint!(32)),
+            )
+            .unwrap();
+        memory
+            .insert(
+                &MaybeRelocatable::from((0, 5)),
+                &MaybeRelocatable::Int(bigint!(72)),
+            )
+            .unwrap();
+        memory
+            .insert(
+                &MaybeRelocatable::from((0, 6)),
+                &MaybeRelocatable::Int(bigint!(0)),
+            )
+            .unwrap();
         let result = builtin.deduce_memory_cell(&MaybeRelocatable::from((0, 6)), &memory);
-        assert_eq!(result, None);
+        assert_eq!(result, Ok(None));
     }
 
     #[test]
@@ -477,16 +490,20 @@
         let mut memory = Memory::new();
         let mut builtin = HashBuiltinRunner::new(true, 8);
         memory.data.push(Vec::new());
-        memory.insert(
-            &MaybeRelocatable::from((0, 4)),
-            &MaybeRelocatable::Int(bigint!(72)),
-        );
-        memory.insert(
-            &MaybeRelocatable::from((0, 5)),
-            &MaybeRelocatable::Int(bigint!(0)),
-        );
+        memory
+            .insert(
+                &MaybeRelocatable::from((0, 4)),
+                &MaybeRelocatable::Int(bigint!(72)),
+            )
+            .unwrap();
+        memory
+            .insert(
+                &MaybeRelocatable::from((0, 5)),
+                &MaybeRelocatable::Int(bigint!(0)),
+            )
+            .unwrap();
         let result = builtin.deduce_memory_cell(&MaybeRelocatable::from((0, 5)), &memory);
-        assert_eq!(result, None);
+        assert_eq!(result, Ok(None));
     }
 
     #[test]
@@ -494,20 +511,26 @@
         let mut memory = Memory::new();
         let mut builtin = HashBuiltinRunner::new(true, 8);
         memory.data.push(Vec::new());
-        memory.insert(
-            &MaybeRelocatable::from((0, 3)),
-            &MaybeRelocatable::Int(bigint!(32)),
-        );
-        memory.insert(
-            &MaybeRelocatable::from((0, 4)),
-            &MaybeRelocatable::Int(bigint!(72)),
-        );
-        memory.insert(
-            &MaybeRelocatable::from((0, 5)),
-            &MaybeRelocatable::Int(bigint!(0)),
-        );
+        memory
+            .insert(
+                &MaybeRelocatable::from((0, 3)),
+                &MaybeRelocatable::Int(bigint!(32)),
+            )
+            .unwrap();
+        memory
+            .insert(
+                &MaybeRelocatable::from((0, 4)),
+                &MaybeRelocatable::Int(bigint!(72)),
+            )
+            .unwrap();
+        memory
+            .insert(
+                &MaybeRelocatable::from((0, 5)),
+                &MaybeRelocatable::Int(bigint!(0)),
+            )
+            .unwrap();
         builtin.verified_addresses = vec![MaybeRelocatable::from((0, 5))];
         let result = builtin.deduce_memory_cell(&MaybeRelocatable::from((0, 5)), &memory);
-        assert_eq!(result, None);
+        assert_eq!(result, Ok(None));
     }
 }